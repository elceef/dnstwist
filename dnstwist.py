--- conflicted
+++ resolved
@@ -37,11 +37,7 @@
 from os import path
 import smtplib
 import json
-
-try:
-	import queue
-except ImportError:
-	import Queue as queue
+import queue
 
 try:
 	import dns.resolver
@@ -70,7 +66,12 @@
 	import ssdeep as ssdeeplib
 	MODULE_SSDEEP = True
 except ImportError:
-	MODULE_SSDEEP = False
+	try:
+		import ppdeep as ssdeeplib
+		MODULE_SSDEEP = True
+	except ImportError:
+		MODULE_SSDEEP = False
+		pass
 
 try:
 	import requests
@@ -85,7 +86,6 @@
 REQUEST_TIMEOUT_HTTP = 5
 REQUEST_TIMEOUT_SMTP = 5
 THREAD_COUNT_DEFAULT = 10
-WHOIS_MAX_TRIES = 1
 
 if sys.platform != 'win32' and sys.stdout.isatty():
 	FG_RND = '\x1b[3%dm' % randint(1, 8)
@@ -101,7 +101,7 @@
 else:
 	FG_RND = FG_RED = FG_YEL = FG_GRE = FG_MAG = FG_CYA = FG_BLU = FG_RST = ST_BRI = ST_RST = ''
 
-
+# pulled out p_cli, p_error, _exit, and sigint_handler so dnstwist function can reference them
 def p_cli(data):
 	global args
 	if args.format == 'cli':
@@ -113,21 +113,8 @@
 	sys.stderr.write(path.basename(sys.argv[0]) + ': ' + data)
 	sys.stderr.flush()
 
-
-def p_csv(data):
-	global args
-	if args.format == 'csv':
-		sys.stdout.write(data)
-
-
-def p_json(data):
-	global args
-	if args.format == 'json':
-		sys.stdout.write(data)
-
-
-def bye(code):
-	sys.stdout.write(FG_RST + ST_RST)
+def _exit(code):
+	print(FG_RST + ST_RST, end='')
 	sys.exit(code)
 
 
@@ -138,7 +125,7 @@
 		worker.stop()
 		worker.join()
 	sys.stdout.write('Done\n')
-	bye(0)
+	_exit(0)
 
 
 class UrlParser():
@@ -189,21 +176,20 @@
 					self.query = '?' + m_uri.group('query')
 
 	def __validate_domain(self, domain):
-		if len(domain) > 255:
+		if len(domain) > 253:
 			return False
-		if domain[-1] == '.':
-			domain = domain[:-1]
+		domain.strip('.')
 		allowed = re.compile('\A([a-z0-9]+(-[a-z0-9]+)*\.)+[a-z]{2,}\Z', re.IGNORECASE)
 		return allowed.match(domain)
 
 	def get_full_uri(self):
 		return self.scheme + '://' + self.domain + self.path + self.query
 
-
 class DomainFuzz():
-
-	def __init__(self, domain):
+	def __init__(self, domain, dictionary=[], tld_dictionary=[]):
 		self.subdomain, self.domain, self.tld = self.__domain_tld(domain)
+		self.dictionary = dictionary
+		self.tld_dictionary = tld_dictionary
 		self.domains = []
 		self.qwerty = {
 			'1': '2q', '2': '3wq1', '3': '4ew2', '4': '5re3', '5': '6tr4', '6': '7yt5', '7': '8uy6', '8': '9iu7', '9': '0oi8', '0': 'po9',
@@ -223,7 +209,7 @@
 			'q': 'zswa', 's': 'edxwqz', 'd': 'rfcxse', 'f': 'tgvcdr', 'g': 'yhbvft', 'h': 'ujnbgy', 'j': 'iknhu', 'k': 'olji', 'l': 'kopm', 'm': 'lp',
 			'w': 'sxq', 'x': 'wsdc', 'c': 'xdfv', 'v': 'cfgb', 'b': 'vghn', 'n': 'bhj'
 			}
-		self.keyboards = [ self.qwerty, self.qwertz, self.azerty ]
+		self.keyboards = [self.qwerty, self.qwertz, self.azerty]
 
 	def __domain_tld(self, domain):
 		try:
@@ -245,29 +231,20 @@
 				d = ('',) * (3-len(d)) + d
 			return d
 
-	def __validate_domain(self, domain):
-		try:
-			domain_idna = domain.encode('idna').decode()
-		except UnicodeError:
-			# '.tla'.encode('idna') raises UnicodeError: label empty or too long
-			# This can be obtained when __omission takes a one-letter domain.
-			return False
-		if len(domain) == len(domain_idna) and domain != domain_idna:
-			return False
-		allowed = re.compile('(?=^.{4,253}$)(^((?!-)[a-zA-Z0-9-]{1,63}(?<!-)\.)+[a-zA-Z]{2,63}\.?$)', re.IGNORECASE)
-		return allowed.match(domain_idna)
-
 	def __filter_domains(self):
+		def idna(domain):
+			try:
+				return domain.encode('idna').decode()
+			except UnicodeError:
+				return b''
+		idna_domains = list(map(idna, [x['domain-name'] for x in self.domains]))
+		valid_regex = re.compile('(?=^.{4,253}$)(^((?!-)[a-zA-Z0-9-]{1,63}(?<!-)\.)+[a-zA-Z]{2,63}\.?$)', re.IGNORECASE)
 		seen = set()
 		filtered = []
-
-		for d in self.domains:
-			#if not self.__validate_domain(d['domain-name']):
-				#p_err("debug: invalid domain %s\n" % d['domain-name'])
-			if self.__validate_domain(d['domain-name']) and d['domain-name'] not in seen:
-				seen.add(d['domain-name'])
-				filtered.append(d)
-
+		for idx, domain in enumerate(idna_domains):
+			if valid_regex.match(domain) and domain not in seen:
+				filtered.append(self.domains[idx])
+				seen.add(domain)
 		self.domains = filtered
 
 	def __bitsquatting(self):
@@ -280,7 +257,6 @@
 				o = ord(b)
 				if (o >= 48 and o <= 57) or (o >= 97 and o <= 122) or o == 45:
 					result.append(self.domain[:i] + b + self.domain[i+1:])
-
 		return result
 
 	def __homoglyph(self):
@@ -311,9 +287,7 @@
 			'y': [u'ʏ', u'ý', u'ÿ', u'ŷ', u'ƴ', u'ȳ', u'ɏ', u'ỿ', u'ẏ', u'ỵ'],
 			'z': [u'ʐ', u'ż', u'ź', u'ᴢ', u'ƶ', u'ẓ', u'ẕ', u'ⱬ']
 			}
-
 		result_1pass = set()
-
 		for ws in range(1, len(self.domain)):
 			for i in range(0, (len(self.domain)-ws)+1):
 				win = self.domain[i:i+ws]
@@ -327,9 +301,7 @@
 							result_1pass.add(self.domain[:i] + win + self.domain[i+ws:])
 							win = win_copy
 					j += 1
-
 		result_2pass = set()
-
 		for domain in result_1pass:
 			for ws in range(1, len(domain)):
 				for i in range(0, (len(domain)-ws)+1):
@@ -344,173 +316,128 @@
 								result_2pass.add(domain[:i] + win + domain[i+ws:])
 								win = win_copy
 						j += 1
-
 		return list(result_1pass | result_2pass)
 
 	def __hyphenation(self):
 		result = []
-
 		for i in range(1, len(self.domain)):
 			result.append(self.domain[:i] + '-' + self.domain[i:])
-
 		return result
 
 	def __insertion(self):
 		result = []
-
 		for i in range(1, len(self.domain)-1):
 			for keys in self.keyboards:
 				if self.domain[i] in keys:
 					for c in keys[self.domain[i]]:
 						result.append(self.domain[:i] + c + self.domain[i] + self.domain[i+1:])
 						result.append(self.domain[:i] + self.domain[i] + c + self.domain[i+1:])
-
 		return list(set(result))
 
 	def __omission(self):
 		result = []
-
 		for i in range(0, len(self.domain)):
 			result.append(self.domain[:i] + self.domain[i+1:])
-
 		n = re.sub(r'(.)\1+', r'\1', self.domain)
-
 		if n not in result and n != self.domain:
 			result.append(n)
-
 		return list(set(result))
 
 	def __repetition(self):
 		result = []
-
 		for i in range(0, len(self.domain)):
 			if self.domain[i].isalpha():
 				result.append(self.domain[:i] + self.domain[i] + self.domain[i] + self.domain[i+1:])
-
 		return list(set(result))
 
 	def __replacement(self):
 		result = []
-
 		for i in range(0, len(self.domain)):
 			for keys in self.keyboards:
 				if self.domain[i] in keys:
 					for c in keys[self.domain[i]]:
 						result.append(self.domain[:i] + c + self.domain[i+1:])
-
 		return list(set(result))
 
 	def __subdomain(self):
 		result = []
-
 		for i in range(1, len(self.domain)-3):
 			if self.domain[i] not in ['-', '.'] and self.domain[i-1] not in ['-', '.']:
 				result.append(self.domain[:i] + '.' + self.domain[i:])
-
 		return result
 
 	def __transposition(self):
 		result = []
-
 		for i in range(0, len(self.domain)-1):
 			if self.domain[i+1] != self.domain[i]:
 				result.append(self.domain[:i] + self.domain[i+1] + self.domain[i] + self.domain[i+2:])
-
 		return result
 
 	def __vowel_swap(self):
 		vowels = 'aeiou'
 		result = []
-
 		for i in range(0, len(self.domain)):
 			for vowel in vowels:
 				if self.domain[i] in vowels:
 					result.append(self.domain[:i] + vowel + self.domain[i+1:])
-
 		return list(set(result))
 
 	def __addition(self):
 		result = []
-
 		for i in range(97, 123):
 			result.append(self.domain + chr(i))
-
 		return result
-
-	def generate(self):
-		self.domains.append({ 'fuzzer': 'Original*', 'domain-name': '.'.join(filter(None, [self.subdomain, self.domain, self.tld])) })
-
-		for domain in self.__addition():
-			self.domains.append({ 'fuzzer': 'Addition', 'domain-name': '.'.join(filter(None, [self.subdomain, domain, self.tld])) })
-		for domain in self.__bitsquatting():
-			self.domains.append({ 'fuzzer': 'Bitsquatting', 'domain-name': '.'.join(filter(None, [self.subdomain, domain, self.tld])) })
-		for domain in self.__homoglyph():
-			self.domains.append({ 'fuzzer': 'Homoglyph', 'domain-name': '.'.join(filter(None, [self.subdomain, domain, self.tld])) })
-		for domain in self.__hyphenation():
-			self.domains.append({ 'fuzzer': 'Hyphenation', 'domain-name': '.'.join(filter(None, [self.subdomain, domain, self.tld])) })
-		for domain in self.__insertion():
-			self.domains.append({ 'fuzzer': 'Insertion', 'domain-name': '.'.join(filter(None, [self.subdomain, domain, self.tld])) })
-		for domain in self.__omission():
-			self.domains.append({ 'fuzzer': 'Omission', 'domain-name': '.'.join(filter(None, [self.subdomain, domain, self.tld])) })
-		for domain in self.__repetition():
-			self.domains.append({ 'fuzzer': 'Repetition', 'domain-name': '.'.join(filter(None, [self.subdomain, domain, self.tld])) })
-		for domain in self.__replacement():
-			self.domains.append({ 'fuzzer': 'Replacement', 'domain-name': '.'.join(filter(None, [self.subdomain, domain, self.tld])) })
-		for domain in self.__subdomain():
-			self.domains.append({ 'fuzzer': 'Subdomain', 'domain-name': '.'.join(filter(None, [self.subdomain, domain, self.tld])) })
-		for domain in self.__transposition():
-			self.domains.append({ 'fuzzer': 'Transposition', 'domain-name': '.'.join(filter(None, [self.subdomain, domain, self.tld])) })
-		for domain in self.__vowel_swap():
-			self.domains.append({ 'fuzzer': 'Vowel-swap', 'domain-name': '.'.join(filter(None, [self.subdomain, domain, self.tld])) })
-
-		if '.' in self.tld:
-			self.domains.append({ 'fuzzer': 'Various', 'domain-name': self.domain + '.' + self.tld.split('.')[-1] })
-			self.domains.append({ 'fuzzer': 'Various', 'domain-name': self.domain + self.tld })
-		if '.' not in self.tld:
-			self.domains.append({ 'fuzzer': 'Various', 'domain-name': self.domain + self.tld + '.' + self.tld })
-		if self.tld != 'com' and '.' not in self.tld:
-			self.domains.append({ 'fuzzer': 'Various', 'domain-name': self.domain + '-' + self.tld + '.com' })
-
-		self.__filter_domains()
-
-
-class DomainDict(DomainFuzz):
-
-	def __init__(self, domain):
-		DomainFuzz.__init__(self, domain)
-		self.dictionary = []
-
-	def load_dict(self, file):
-		if path.exists(file):
-			for word in open(file):
-				word = word.strip('\n')
-				if word.isalpha() and word not in self.dictionary:
-					self.dictionary.append(word)
 
 	def __dictionary(self):
 		result = []
-
 		for word in self.dictionary:
 			result.append(self.domain + '-' + word)
 			result.append(self.domain + word)
 			result.append(word + '-' + self.domain)
 			result.append(word + self.domain)
-
-		return result
+		return list(set(result))
+
+	def __tld(self):
+		if self.tld in self.tld_dictionary:
+			self.tld_dictionary.remove(self.tld)
+		return list(set(self.tld_dictionary))
 
 	def generate(self):
+		self.domains.append({'fuzzer': 'original*', 'domain-name': '.'.join(filter(None, [self.subdomain, self.domain, self.tld]))})
+		for domain in self.__addition():
+			self.domains.append({'fuzzer': 'addition', 'domain-name': '.'.join(filter(None, [self.subdomain, domain, self.tld]))})
+		for domain in self.__bitsquatting():
+			self.domains.append({'fuzzer': 'bitsquatting', 'domain-name': '.'.join(filter(None, [self.subdomain, domain, self.tld]))})
+		for domain in self.__homoglyph():
+			self.domains.append({'fuzzer': 'homoglyph', 'domain-name': '.'.join(filter(None, [self.subdomain, domain, self.tld]))})
+		for domain in self.__hyphenation():
+			self.domains.append({'fuzzer': 'hyphenation', 'domain-name': '.'.join(filter(None, [self.subdomain, domain, self.tld]))})
+		for domain in self.__insertion():
+			self.domains.append({'fuzzer': 'insertion', 'domain-name': '.'.join(filter(None, [self.subdomain, domain, self.tld]))})
+		for domain in self.__omission():
+			self.domains.append({'fuzzer': 'omission', 'domain-name': '.'.join(filter(None, [self.subdomain, domain, self.tld]))})
+		for domain in self.__repetition():
+			self.domains.append({'fuzzer': 'repetition', 'domain-name': '.'.join(filter(None, [self.subdomain, domain, self.tld]))})
+		for domain in self.__replacement():
+			self.domains.append({'fuzzer': 'replacement', 'domain-name': '.'.join(filter(None, [self.subdomain, domain, self.tld]))})
+		for domain in self.__subdomain():
+			self.domains.append({'fuzzer': 'subdomain', 'domain-name': '.'.join(filter(None, [self.subdomain, domain, self.tld]))})
+		for domain in self.__transposition():
+			self.domains.append({'fuzzer': 'transposition', 'domain-name': '.'.join(filter(None, [self.subdomain, domain, self.tld]))})
+		for domain in self.__vowel_swap():
+			self.domains.append({'fuzzer': 'vowel-swap', 'domain-name': '.'.join(filter(None, [self.subdomain, domain, self.tld]))})
 		for domain in self.__dictionary():
-			self.domains.append({ 'fuzzer': 'Dictionary', 'domain-name': '.'.join(filter(None, [self.subdomain, domain, self.tld])) })
-
-
-class TldDict(DomainDict):
-
-	def generate(self):
-		if self.tld in self.dictionary:
-			self.dictionary.remove(self.tld)
-		for tld in self.dictionary:
-				self.domains.append({ 'fuzzer': 'TLD-swap', 'domain-name': '.'.join(filter(None, [self.subdomain, self.domain, tld])) })
-
+			self.domains.append({'fuzzer': 'dictionary', 'domain-name': '.'.join(filter(None, [self.subdomain, domain, self.tld]))})
+		for tld in self.__tld():
+			self.domains.append({'fuzzer': 'tld-swap', 'domain-name': '.'.join(filter(None, [self.subdomain, self.domain, tld]))})
+		if '.' in self.tld:
+			self.domains.append({'fuzzer': 'various', 'domain-name': self.domain + '.' + self.tld.split('.')[-1]})
+			self.domains.append({'fuzzer': 'various', 'domain-name': self.domain + self.tld})
+		if '.' not in self.tld:
+			self.domains.append({'fuzzer': 'various', 'domain-name': self.domain + self.tld + '.' + self.tld})
+		if self.tld != 'com' and '.' not in self.tld:
+			self.domains.append({'fuzzer': 'various', 'domain-name': self.domain + '-' + self.tld + '.com'})
+		self.__filter_domains()
 
 class DomainThread(threading.Thread):
 
@@ -519,13 +446,8 @@
 		self.jobs = queue
 		self.kill_received = False
 
-<<<<<<< HEAD
-		self.ssdeep_orig = ''
-		self.domain_orig = ''
-=======
 		self.ssdeep_init = ''
 		self.ssdeep_effective_url = ''
->>>>>>> e78c0fa9
 
 		self.uri_scheme = 'http'
 		self.uri_path = ''
@@ -537,25 +459,24 @@
 		self.option_banners = False
 		self.option_mxcheck = False
 
+		self.nameservers = []
+		self.useragent = ''
+
 	def __banner_http(self, ip, vhost):
 		try:
 			http = socket.socket()
 			http.settimeout(1)
 			http.connect((ip, 80))
-			http.send(b'HEAD / HTTP/1.1\r\nHost: %s\r\nUser-agent: %s\r\n\r\n' % (vhost.encode(), args.useragent.encode()))
+			http.send('HEAD / HTTP/1.1\r\nHost: {}\r\nUser-agent: {}\r\n\r\n'.format(vhost, self.useragent).encode())
 			response = http.recv(1024).decode()
 			http.close()
 		except Exception:
 			pass
 		else:
-			sep = '\r\n' if '\r\n' in response else '\n'
-			headers = response.split(sep)
+			headers = response.splitlines()
 			for field in headers:
-				if field.startswith('Server: '):
+				if field.lower().startswith('server: '):
 					return field[8:]
-			banner = headers[0].split(' ')
-			if len(banner) > 1:
-				return 'HTTP %s' % banner[1]
 
 	def __banner_smtp(self, mx):
 		try:
@@ -567,8 +488,7 @@
 		except Exception:
 			pass
 		else:
-			sep = '\r\n' if '\r\n' in response else '\n'
-			hello = response.split(sep)[0]
+			hello = response.splitlines()[0]
 			if hello.startswith('220'):
 				return hello[4:].strip()
 			return hello[:40]
@@ -585,12 +505,11 @@
 		else:
 			return True
 
+	def __answer_to_list(self, answers):
+		return sorted([str(x).split(' ')[-1].rstrip('.') for x in answers])
+
 	def stop(self):
 		self.kill_received = True
-
-	@staticmethod
-	def answer_to_list(answers):
-		return sorted(list(map(lambda record: str(record).strip(".") if len(str(record).split(' ')) == 1 else str(record).split(' ')[1].strip('.'), answers)))
 
 	def run(self):
 		while not self.kill_received:
@@ -603,7 +522,7 @@
 			domain['domain-name'] = domain['domain-name'].encode('idna').decode()
 
 			if self.option_extdns:
-				if args.nameservers:
+				if self.nameservers:
 					resolv = dns.resolver.Resolver(configure=False)
 					resolv.nameservers = args.nameservers.split(',')
 					if args.port:
@@ -693,23 +612,6 @@
 						if self.__mxcheck(domain['dns-mx'][0], self.domain_init, domain['domain-name']):
 							domain['mx-spy'] = True
 
-<<<<<<< HEAD
-			if self.option_whois:
-				domain['whois-created'] = None
-				domain['whois-updated'] = None
-				if nxdomain is False and dns_ns is True:
-					whoisAttempts = 0
-					while whoisAttempts < WHOIS_MAX_TRIES:
-						try:
-							whoisdb = whois.query(domain['domain-name'])
-							domain['whois-created'] = str(whoisdb.creation_date).split(' ')[0]
-							domain['whois-updated'] = str(whoisdb.last_updated).split(' ')[0]
-							break
-						except Exception:
-							whoisAttempts += 1
-
-=======
->>>>>>> e78c0fa9
 			if self.option_geoip:
 				domain['geoip-country'] = None
 				if dns_a is True:
@@ -738,187 +640,98 @@
 				domain['ssdeep-score'] = 0
 				if dns_a is True or dns_aaaa is True:
 					try:
-						req = requests.get(self.uri_scheme + '://' + domain['domain-name'] + self.uri_path + self.uri_query, timeout=REQUEST_TIMEOUT_HTTP, headers={'User-Agent': args.useragent}, verify=False)
-						#ssdeep_fuzz = ssdeeplib.hash(req.text.replace(' ', '').replace('\n', ''))
-						ssdeep_fuzz = ssdeeplib.hash(req.text)
+						req = requests.get(self.uri_scheme + '://' + domain['domain-name'] + self.uri_path + self.uri_query,
+							timeout=REQUEST_TIMEOUT_HTTP, headers={'User-Agent': self.useragent}, verify=False)
 					except Exception:
 						pass
 					else:
-<<<<<<< HEAD
-						if req.status_code // 100 == 2:
-							domain['ssdeep-score'] = ssdeeplib.compare(self.ssdeep_orig, ssdeep_fuzz)
-=======
 						if req.status_code // 100 == 2 and req.url.split('?')[0] != self.ssdeep_effective_url:
-							ssdeep_curr = ssdeep.hash(''.join(req.text.split()).lower())
-							domain['ssdeep-score'] = ssdeep.compare(self.ssdeep_init, ssdeep_curr)
->>>>>>> e78c0fa9
+							ssdeep_curr = ssdeeplib.hash(''.join(req.text.split()).lower())
+							domain['ssdeep-score'] = ssdeeplib.compare(self.ssdeep_init, ssdeep_curr)
+
 
 			domain['domain-name'] = domain['domain-name'].encode().decode('idna')
-
 			self.jobs.task_done()
 
-
-def one_or_all(answers):
-	if args.all:
-		result = ';'.join(answers)
-	else:
-		if len(answers):
-			result = answers[0]
-		else:
-			result = ''
-	return result
-
-
-def generate_json(domains):
-	json_domains = domains
-	for domain in json_domains:
-		domain['domain-name'] = domain['domain-name'].lower().encode('idna').decode()
-		domain['fuzzer'] = domain['fuzzer'].lower()
-
-	return json.dumps(json_domains, indent=4, sort_keys=True)
-
-
-def generate_csv(domains):
-	output = 'fuzzer,domain-name,dns-a,dns-aaaa,dns-mx,dns-ns,geoip-country,whois-created,whois-updated,ssdeep-score\n'
-
-<<<<<<< HEAD
+def create_json(domains=[]):
+	domains = list(domains)
 	for domain in domains:
-		output += '%s,%s,%s,%s,%s,%s,%s,%s,%s,%s\n' % (
-			domain.get('fuzzer'),
-			domain.get('domain-name').encode('idna').decode(),
-			one_or_all(domain.get('dns-a', [''])),
-			one_or_all(domain.get('dns-aaaa', [''])),
-			one_or_all(domain.get('dns-mx', [''])),
-			one_or_all(domain.get('dns-ns', [''])),
-			domain.get('geoip-country', ''),
-			domain.get('whois-created', ''),
-			domain.get('whois-updated', ''),
-			str(domain.get('ssdeep-score', ''))
-			)
-
-	return output
-=======
+		domain['domain-name'] = domain['domain-name'].encode('idna').decode()
+	return json.dumps(domains, indent=4, sort_keys=True)
+
+
 def create_csv(domains=[]):
-	csv = ['fuzzer,domain-name,dns-a,dns-aaaa,dns-mx,dns-ns,geoip-country,whois-created,ssdeep-score']
+	csv = ['fuzzer,domain-name,dns-a,dns-aaaa,dns-mx,dns-ns,geoip-country,whois-created,whois-updated,ssdeep-score']
 	for domain in domains:
 		csv.append(','.join([domain.get('fuzzer'), domain.get('domain-name').encode('idna').decode(),
 			';'.join(domain.get('dns-a', [])),
 			';'.join(domain.get('dns-aaaa', [])),
 			';'.join(domain.get('dns-mx', [])),
 			';'.join(domain.get('dns-ns', [])),
-			domain.get('geoip-country', ''), domain.get('whois-created', ''),
+			domain.get('geoip-country', ''), 
+			domain.get('whois-created', ''),
+			domain.get('whois-updated'),
 			str(domain.get('ssdeep-score', ''))]))
 	return '\n'.join(csv)
->>>>>>> e78c0fa9
-
-
+
+def create_idle(domains=[]):
+	idle = '\n'.join([x.get('domain-name').encode('idna').decode() for x in domains])
+	return idle
+
+#TODO: replace references
 def generate_idle(domains):
 	idle = '\n'.join([x.get('domain-name').encode('idna').decode() for x in domains])
 	return idle + '\n'
 
 
-def generate_cli(domains):
-	output = ''
+def create_cli(domains=[]):
+	cli = []
 
 	width_fuzzer = max([len(d['fuzzer']) for d in domains]) + 1
 	width_domain = max([len(d['domain-name']) for d in domains]) + 1
 
 	for domain in domains:
-		info = ''
+		info = []
 
 		if 'dns-a' in domain:
-			info += one_or_all(domain['dns-a'])
 			if 'geoip-country' in domain:
-				info += FG_CYA + '/' + domain['geoip-country'] + FG_RST
-			info += ' '
+				info.append(';'.join(domain['dns-a']) + FG_CYA + '/' + domain['geoip-country'].replace(' ', '') + FG_RST)
+			else:
+				info.append(';'.join(domain['dns-a']))
 
 		if 'dns-aaaa' in domain:
-			info += one_or_all(domain['dns-aaaa']) + ' '
+			info.append(';'.join(domain['dns-aaaa']))
 
 		if 'dns-ns' in domain:
-			info += '%sNS:%s%s%s ' % (FG_YEL, FG_CYA, one_or_all(domain['dns-ns']), FG_RST)
+			info.append(FG_YEL + 'NS:' + FG_CYA + ';'.join(domain['dns-ns']) + FG_RST)
 
 		if 'dns-mx' in domain:
 			if 'mx-spy' in domain:
-				info += '%sSPYING-MX:%s%s' % (FG_YEL, domain['dns-mx'][0], FG_RST)
+				info.append(FG_YEL + 'SPYING-MX:' + FG_CYA + ';'.join(domain['dns-mx']) + FG_RST)
 			else:
-				info += '%sMX:%s%s%s ' % (FG_YEL, FG_CYA, one_or_all(domain['dns-mx']), FG_RST)
+				info.append(FG_YEL + 'MX:' + FG_CYA + ';'.join(domain['dns-mx']) + FG_RST)
 
 		if 'banner-http' in domain:
-			info += '%sHTTP:%s"%s"%s ' % (FG_YEL, FG_CYA, domain['banner-http'], FG_RST)
+			info.append(FG_YEL + 'HTTP:' + FG_CYA + '"' + domain['banner-http'] + '"' + FG_RST)
 
 		if 'banner-smtp' in domain:
-<<<<<<< HEAD
-			info += '%sSMTP:%s"%s"%s ' % (FG_YEL, FG_CYA, domain['banner-smtp'], FG_RST)
-
+			info.append(FG_YEL + 'SMTP:' + FG_CYA + '"' + domain['banner-smtp'] + '"' + FG_RST)
 		if 'whois-created' in domain and 'whois-updated' in domain and (domain['whois-created'] != None or domain['whois-updated'] != None):
 			if domain['whois-created'] == domain['whois-updated']:
-				info += '%sCreated/Updated:%s%s%s ' % (FG_YEL, FG_CYA, domain['whois-created'], FG_RST)
+				info.append(FG_YEL + 'CREATED/UPDATED:' + FG_CYA + domain['whois-created'] + FG_RST)
 			else:
 				if 'whois-created' in domain:
-					info += '%sCreated:%s%s%s ' % (FG_YEL, FG_CYA, domain['whois-created'], FG_RST)
+					info.append(FG_YEL + 'CREATED:' + FG_CYA + domain['whois-created'] + FG_RST)
 				if 'whois-updated' in domain:
-					info += '%sUpdated:%s%s%s ' % (FG_YEL, FG_CYA, domain['whois-updated'], FG_RST)
-=======
-			info.append(FG_YEL + 'SMTP:' + FG_CYA + '"' + domain['banner-smtp'] + '"' + FG_RST)
-		if 'whois-created' in domain:
-			info.append(FG_YEL + 'CREATED:' + FG_CYA + domain['whois-created'] + FG_RST)
+					info.append(FG_YEL + 'UPDATED:' + FG_CYA + domain['whois-updated'] + FG_RST)
 		if domain.get('ssdeep-score', 0) > 0:
 			info.append(FG_YEL + 'SSDEEP:' + str(domain['ssdeep-score']) + FG_RST)
+		info = info.strip()
 		if not info:
 			info = ['-']
 		cli.append(' '.join([FG_BLU + domain['fuzzer'].ljust(width_fuzzer) + FG_RST,
 			domain['domain-name'].ljust(width_domain), ' '.join(info)]))
 	return '\n'.join(cli)
->>>>>>> e78c0fa9
-
-		if 'ssdeep-score' in domain:
-			if domain['ssdeep-score'] > 0:
-				info += '%sSSDEEP:%d%%%s ' % (FG_YEL, domain['ssdeep-score'], FG_RST)
-
-<<<<<<< HEAD
-		info = info.strip()
-=======
-def main():
-	parser = argparse.ArgumentParser(
-		usage='%s [OPTION]... DOMAIN' % sys.argv[0],
-		add_help=False,
-		description=
-		'''Domain name permutation engine for detecting homograph phishing attacks, '''
-		'''typosquatting, fraud and brand impersonation.''',
-		formatter_class=lambda prog: argparse.HelpFormatter(prog,max_help_position=30)
-		)
-
-	parser.add_argument('domain', help='Domain name or URL to scan')
-	parser.add_argument('-a', '--all', action='store_true', help='Show all DNS records')
-	parser.add_argument('-b', '--banners', action='store_true', help='Determine HTTP and SMTP service banners')
-	parser.add_argument('-d', '--dictionary', type=str, metavar='FILE', help='Generate more domains using dictionary FILE')
-	parser.add_argument('-f', '--format', type=str, choices=['cli', 'csv', 'json', 'idle'], default='cli', help='Output format (default: cli)')
-	parser.add_argument('-g', '--geoip', action='store_true', help='Lookup for GeoIP location')
-	parser.add_argument('-m', '--mxcheck', action='store_true', help='Check if MX can be used to intercept emails')
-	parser.add_argument('-o', '--output', type=str, metavar='FILE', help='Save output to FILE')
-	parser.add_argument('-r', '--registered', action='store_true', help='Show only registered domain names')
-	parser.add_argument('-s', '--ssdeep', action='store_true', help='Fetch web pages and compare their fuzzy hashes to evaluate similarity')
-	parser.add_argument('--ssdeep-url', metavar='URL', help='Override URL to fetch the original web page from')
-	parser.add_argument('-t', '--threads', type=int, metavar='NUMBER', default=THREAD_COUNT_DEFAULT,
-		help='Start specified NUMBER of threads (default: %s)' % THREAD_COUNT_DEFAULT)
-	parser.add_argument('-w', '--whois', action='store_true', help='Lookup WHOIS database for creation date')
-	parser.add_argument('--tld', type=str, metavar='FILE', help='Generate more domains by swapping TLD from FILE')
-	parser.add_argument('--nameservers', type=str, metavar='LIST', help='DNS servers to query (separated with commas)')
-	parser.add_argument('--useragent', type=str, metavar='STRING', default='Mozilla/5.0 dnstwist/%s' % __version__,
-		help='User-Agent STRING to send with HTTP requests (default: Mozilla/5.0 dnstwist/%s)' % __version__)
-
-	def _exit(code):
-		print(FG_RST + ST_RST, end='')
-		sys.exit(code)
->>>>>>> e78c0fa9
-
-		if not info:
-			info = '-'
-
-		output += '%s%s%s %s %s\n' % (FG_BLU, domain['fuzzer'].ljust(width_fuzzer), FG_RST, domain['domain-name'].ljust(width_domain), info)
-
-	return output
 
 def write_log(message,cli=False):
 	if cli:
@@ -935,7 +748,7 @@
 def write_error(error,cli=False):
 	if cli:
 		p_err(error.args[0])
-		bye(-1)
+		_exit(-1)
 	else:
 		raise error
 
@@ -948,89 +761,75 @@
 	#
 	# uses the same params as main() with the exception of format which is assumed to be json
 	global args
+	global threads
+
 	if isinstance(nameservers, list):
 		nameservers = ",".join(nameservers)
 	args = argparse.Namespace(**locals())
+	threads = []
+	nameservers = []
+	dictionary = []
+	tld = []
+	ssdeep_url = None
 
 	signal.signal(signal.SIGINT, sigint_handler)
-	
+	signal.signal(signal.SIGTERM, signal_handler)
+
 	if args.threadcount < 1:
 		args.threadcount = THREAD_COUNT_DEFAULT
 
-<<<<<<< HEAD
+	if args.nameservers:
+		nameservers = args.nameservers.split(',')
+		for r in nameservers:
+			if len(r.split('.')) != 4:
+				write_error(ValueError('Error: Invalid DNS nameserver',cli))
+
+	if args.dictionary:
+		if not path.exists(args.dictionary):
+			write_error(FileNotFoundError('Error: Dictionary file not found: %s\n' % args.dictionary),cli)
+		with open(args.dictionary) as f:
+			dictionary = set(f.read().splitlines())
+			dictionary = [x for x in dictionary if x.isalnum()]
+
+	if args.tld:
+		if not path.exists(args.tld):
+			write_error(FileNotFoundError('Error: Dictionary file not found: %s\n' % args.tld),cli)
+		with open(args.tld) as f:
+			tld = set(f.read().splitlines())
+			tld = [x for x in tld if x.isalpha()]
+
+	if args.output:
+		try:
+			sys.stdout = open(args.output, 'x')
+		except FileExistsError:
+			write_error(FileExistsError('File already exists: %s' % args.output),cli)
+			raise
+		except FileNotFoundError:
+			write_error(FileNotFoundError('No such file or directory: %s' % args.output),cli)
+			raise
+		except PermissionError:
+			write_error(PermissionError('Permission denied: %s' % args.output),cli)
+			raise
+
+	if args.ssdeep_url:
+		try:
+			ssdeep_url = UrlParser(args.ssdeep_url)
+		except ValueError:
+			write_error(ValueError('Invalid domain name: ' + args.ssdeep_url),cli)
+	
 	try:
 		url = UrlParser(args.domain)
 	except ValueError as err:
 		write_error(ValueError('Error: %s\n' % err),cli)
 		raise
 
-	dfuzz = DomainFuzz(url.domain)
-	dfuzz.generate()
-	domains = dfuzz.domains
-=======
-	nameservers = []
-	if args.nameservers:
-		nameservers = args.nameservers.split(',')
-		for r in nameservers:
-			if len(r.split('.')) != 4:
-				parser.error('invalid DNS nameserver')
->>>>>>> e78c0fa9
-
-	if args.dictionary:
-		if not path.exists(args.dictionary):
-<<<<<<< HEAD
-			write_error(FileNotFoundError('Error: Dictionary not found: %s\n' % args.dictionary),cli)
-		ddict = DomainDict(url.domain)
-		ddict.load_dict(args.dictionary)
-		ddict.generate()
-		domains += ddict.domains
-=======
-			parser.error('dictionary file not found: %s' % args.dictionary)
-		with open(args.dictionary) as f:
-			dictionary = set(f.read().splitlines())
-			dictionary = [x for x in dictionary if x.isalnum()]
->>>>>>> e78c0fa9
-
-	if args.tld:
-		if not path.exists(args.tld):
-<<<<<<< HEAD
-			write_error(FileNotFoundError('Error: Dictionary not found: %s\n' % args.tld),cli)
-		tlddict = TldDict(url.domain)
-		tlddict.load_dict(args.tld)
-		tlddict.generate()
-		domains += tlddict.domains
-=======
-			parser.error('dictionary file not found: %s' % args.tld)
-		with open(args.tld) as f:
-			tld = set(f.read().splitlines())
-			tld = [x for x in tld if x.isalpha()]
-
-	if args.output:
-		try:
-			sys.stdout = open(args.output, 'x')
-		except FileExistsError:
-			parser.error('file already exists: %s' % args.output)
-		except FileNotFoundError:
-			parser.error('not such file or directory: %s' % args.output)
-		except PermissionError:
-			parser.error('permission denied: %s' % args.output)
-
-	ssdeep_url = None
-	if args.ssdeep_url:
-		try:
-			ssdeep_url = UrlParser(args.ssdeep_url)
-		except ValueError:
-			parser.error('invalid domain name: ' + args.ssdeep_url)
-
-	try:
-		url = UrlParser(args.domain)
-	except ValueError:
-		parser.error('invalid domain name: ' + args.domain)
->>>>>>> e78c0fa9
+	fuzz = DomainFuzz(url.domain, dictionary=dictionary, tld_dictionary=tld)
+	fuzz.generate()
+	domains = fuzz.domains
 
 	if args.format == 'idle' and cli:
-		sys.stdout.write(generate_idle(domains))
-		bye(0)
+		print(create_idle(domains))
+		_exit(0)
 
 	if not MODULE_DNSPYTHON:
 		write_warning('Notice: Missing module DNSPython (DNS features limited)\n',cli)
@@ -1052,15 +851,13 @@
  \__,_|_| |_|___/\__| \_/\_/ |_|___/\__| {%s}
 ''' % __version__ + FG_RST + ST_RST)
 
-<<<<<<< HEAD
-	if MODULE_WHOIS and args.whois:
-		write_warning('Notice: Disabled multithreading in order to query WHOIS servers\n',cli)
-		args.threadcount = 1
-
+	ssdeep_init = str()
+	ssdeep_effective_url = str()
 	if args.ssdeep and MODULE_SSDEEP and MODULE_REQUESTS:
-		write_log('Fetching content from: ' + url.get_full_uri() + ' ... ',cli)
+		request_url = ssdeep_url.full_uri() if ssdeep_url else url.full_uri()
+		write_log('Fetching content from: ' + request_url + ' ... ',cli)
 		try:
-			req = requests.get(url.get_full_uri(), timeout=REQUEST_TIMEOUT_HTTP, headers={'User-Agent': args.useragent})
+			req = requests.get(request_url, timeout=REQUEST_TIMEOUT_HTTP, headers={'User-Agent': args.useragent})
 		except requests.exceptions.ConnectionError:
 			write_log('Connection error\n')
 			args.ssdeep = False
@@ -1078,51 +875,18 @@
 			args.ssdeep = False
 			pass
 		else:
+			if len(req.history) > 1:
+				p_cli('➔ %s ' % req.url.split('?')[0])
 			write_log('%d %s (%.1f Kbytes)\n' % (req.status_code, req.reason, float(len(req.text))/1000),cli)
 			if req.status_code / 100 == 2:
-				#ssdeep_orig = ssdeeplib.hash(req.text.replace(' ', '').replace('\n', ''))
-				ssdeep_orig = ssdeeplib.hash(req.text)
-			else:
-				args.ssdeep = False
-
-	write_log('Processing %d domain variants ' % len(domains))
-=======
-	ssdeep_init = str()
-	ssdeep_effective_url = str()
-	if args.ssdeep and MODULE_SSDEEP and MODULE_REQUESTS:
-		request_url = ssdeep_url.full_uri() if ssdeep_url else url.full_uri()
-		p_cli('Fetching content from: %s ' % request_url)
-		try:
-			req = requests.get(request_url, timeout=REQUEST_TIMEOUT_HTTP, headers={'User-Agent': args.useragent})
-		except requests.exceptions.ConnectionError:
-			p_cli('Connection error\n')
-			_exit(1)
-		except requests.exceptions.HTTPError:
-			p_cli('Invalid HTTP response\n')
-			_exit(1)
-		except requests.exceptions.Timeout:
-			p_cli('Timeout (%d seconds)\n' % REQUEST_TIMEOUT_HTTP)
-			_exit(1)
-		except Exception:
-			p_cli('Failed!\n')
-			_exit(1)
-		else:
-			if len(req.history) > 1:
-				p_cli('➔ %s ' % req.url.split('?')[0])
-			p_cli('%d %s (%.1f Kbytes)\n' % (req.status_code, req.reason, float(len(req.text))/1000))
-			if req.status_code // 100 == 2:
 				ssdeep_init = ssdeep.hash(''.join(req.text.split()).lower())
 				ssdeep_effective_url = req.url.split('?')[0]
 			else:
 				args.ssdeep = False
 
-	p_cli('Processing %d permutations ' % len(domains))
->>>>>>> e78c0fa9
+	write_log('Processing %d premutations ' % len(domains))
 
 	jobs = queue.Queue()
-
-	global threads
-	threads = []
 
 	for i in range(len(domains)):
 		jobs.put(domains[i])
@@ -1135,7 +899,7 @@
 		worker.uri_path = url.path
 		worker.uri_query = url.query
 
-		worker.domain_orig = url.domain
+		worker.domain_init = url.domain
 
 		if MODULE_DNSPYTHON:
 			worker.option_extdns = True
@@ -1143,90 +907,79 @@
 			worker.option_geoip = True
 		if args.banners:
 			worker.option_banners = True
-		if args.ssdeep and MODULE_REQUESTS and MODULE_SSDEEP and 'ssdeep_orig' in locals():
+		if args.ssdeep and MODULE_REQUESTS and MODULE_SSDEEP and 'ssdeep_init' in locals():
 			worker.option_ssdeep = True
-<<<<<<< HEAD
-			worker.ssdeep_orig = ssdeep_orig
-=======
 			worker.ssdeep_init = ssdeep_init
 			worker.ssdeep_effective_url = ssdeep_effective_url
->>>>>>> e78c0fa9
 		if args.mxcheck:
 			worker.option_mxcheck = True
+		if args.nameservers:
+			worker.nameservers = nameservers
+		worker.useragent = args.useragent
 
 		worker.start()
 		threads.append(worker)
 
 	qperc = 0
 	while not jobs.empty():
-<<<<<<< HEAD
 		if cli:
 			p_cli('.')
-=======
-		p_cli('·')
->>>>>>> e78c0fa9
 		qcurr = 100 * (len(domains) - jobs.qsize()) / len(domains)
 		if qcurr - 20 >= qperc:
 			qperc = qcurr
-<<<<<<< HEAD
 			write_log('%u%%' % qperc,cli)
-		time.sleep(1)
-=======
-			p_cli('%u%%' % qperc)
 		time.sleep(1.0)
 
 	hits_total = sum([1 for x in domains if len(x) > 2])
-	p_cli(' %d hits\n' % hits_total)
->>>>>>> e78c0fa9
+	write_log(' %d hits\n' % hits_total,cli)
 
 	for worker in threads:
 		worker.stop()
 		worker.join()
 
-<<<<<<< HEAD
 	hits_total = sum('dns-ns' in d or 'dns-a' in d for d in domains)
 	hits_percent = 100 * hits_total / len(domains)
 	write_log(' %d hits (%d%%)\n\n' % (hits_total, hits_percent),cli)
 
 	if args.registered:
 		domains[:] = [d for d in domains if 'dns-a' in d and len(d['dns-a']) > 0]
-=======
-	if args.registered:
-		domains[:] = [x for x in domains if len(x) > 2]
 
 	if MODULE_WHOIS and args.whois and not fuzz.subdomain:
-		p_cli('Querying WHOIS servers ')
+		write_log('Querying WHOIS servers ',cli)
 		for domain in domains:
+			domain['whois-created'] = None
+			domain['whois-updated'] = None
 			if len(domain) > 2:
-				p_cli('·')
+				if cli:
+					p_cli('·')
 				try:
 					whoisq = whois.query(domain['domain-name'].encode('idna').decode())
 					if whoisq:
 						domain['whois-created'] = str(whoisq.creation_date).split(' ')[0]
+						domain['whois-updated'] = str(whoisq.last_updated).split(' ')[0]
 				except Exception:
 					pass
-		p_cli(' Done\n')
-
-	p_cli('\n')
+		write_log(' Done\n',cli)
+
+	write_log('\n',cli)
 
 	if not args.all:
 		for i in range(len(domains)):
 			for k in ['dns-ns', 'dns-a', 'dns-aaaa', 'dns-mx']:
 				if k in domains[i]:
 					domains[i][k] = domains[i][k][:1]
->>>>>>> e78c0fa9
 
 	if domains:
 		if not cli:
-			return json.loads(generate_json(domains))
+			return json.loads(create_json(domains))
 		else:
 			if args.format == 'csv':
-				p_csv(generate_csv(domains))
+				print(create_csv(domains))
 			if args.format == 'json':
-				p_json(generate_json(domains))
+				print(create_json(domains))
 			else:
-				p_cli(generate_cli(domains))
-			bye(0)
+				print(create_cli(domains))
+			_exit(0)
 
 
 
@@ -1244,22 +997,26 @@
 	parser.add_argument('-a', '--all', action='store_true', help='Show all DNS records')
 	parser.add_argument('-b', '--banners', action='store_true', help='Determine HTTP and SMTP service banners')
 	parser.add_argument('-d', '--dictionary', type=str, metavar='FILE', help='Generate more domains using dictionary FILE')
+	parser.add_argument('-f', '--format', type=str, choices=['cli', 'csv', 'json', 'idle'], default='cli', help='Output format (default: cli)')
 	parser.add_argument('-g', '--geoip', action='store_true', help='Lookup for GeoIP location')
 	parser.add_argument('-m', '--mxcheck', action='store_true', help='Check if MX can be used to intercept emails')
-	parser.add_argument('-f', '--format', type=str, choices=['cli', 'csv', 'json', 'idle'], default='cli', help='Output format (default: cli)')
+	parser.add_argument('-o', '--output', type=str, metavar='FILE', help='Save output to FILE')
 	parser.add_argument('-r', '--registered', action='store_true', help='Show only registered domain names')
 	parser.add_argument('-s', '--ssdeep', action='store_true', help='Fetch web pages and compare their fuzzy hashes to evaluate similarity')
-	parser.add_argument('-t', '--threadcount', type=int, metavar='NUMBER', default=THREAD_COUNT_DEFAULT, help='Start specified NUMBER of threads (default: %d)' % THREAD_COUNT_DEFAULT)
-	parser.add_argument('-w', '--whois', action='store_true', help='Lookup for WHOIS creation/update time (slow!)')
+	parser.add_argument('--ssdeep-url', metavar='URL', help='Override URL to fetch the original web page from')
+	parser.add_argument('-t', '--threadcount', type=int, metavar='NUMBER', default=THREAD_COUNT_DEFAULT, 
+		help='Start specified NUMBER of threads (default: %d)' % THREAD_COUNT_DEFAULT)
+	parser.add_argument('-w', '--whois', action='store_true', help='Lookup for WHOIS creation/update time')
 	parser.add_argument('--tld', type=str, metavar='FILE', help='Generate more domains by swapping TLD from FILE')
 	parser.add_argument('--nameservers', type=str, metavar='LIST', help='DNS servers to query (separated with commas)')
 	parser.add_argument('--port', type=int, metavar='PORT', default=53, help='DNS server port number (default: 53)')
-	parser.add_argument('--useragent', type=str, metavar='STRING', default='Mozilla/5.0 dnstwist/%s' % __version__, help='User-Agent STRING to send with HTTP requests (default: Mozilla/5.0 dnstwist/%s)' % __version__)
+	parser.add_argument('--useragent', type=str, metavar='STRING', default='Mozilla/5.0 dnstwist/%s' % __version__, 
+		help='User-Agent STRING to send with HTTP requests (default: Mozilla/5.0 dnstwist/%s)' % __version__)
 
 	if len(sys.argv) < 2:
 		sys.stdout.write('%sdnstwist %s by <%s>%s\n\n' % (ST_BRI, __version__, __email__, ST_RST))
 		parser.print_help()
-		bye(0)
+		_exit(0)
 
 	argNamespace = parser.parse_args()
 	args = vars(argNamespace)
