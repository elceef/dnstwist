--- conflicted
+++ resolved
@@ -753,18 +753,6 @@
 	output = 'fuzzer,domain-name,dns-a,dns-aaaa,dns-mx,dns-ns,geoip-country,whois-created,whois-updated,ssdeep-score\n'
 
 	for domain in domains:
-<<<<<<< HEAD
-		output += '"%s","%s","%s","%s","%s","%s","%s","%s","%s","%s"\n' % (domain.get('fuzzer'),
-													                       domain.get('domain-name'),
-													                       one_or_all(domain.get('dns-a', [''])),
-													                       one_or_all(domain.get('dns-aaaa', [''])),
-													                       one_or_all(domain.get('dns-mx', [''])),
-													                       one_or_all(domain.get('dns-ns', [''])),
-													                       domain.get('geoip-country', ''),
-													                       domain.get('whois-created', ''),
-													                       domain.get('whois-updated', ''),
-													                       str(domain.get('ssdeep-score', '')))
-=======
 		output += '%s,%s,%s,%s,%s,%s,%s,%s,%s,%s\n' % (domain.get('fuzzer'),
 			domain.get('domain-name').encode('idna'),
 			one_or_all(domain.get('dns-a', [''])),
@@ -775,7 +763,6 @@
 			domain.get('whois-created', ''),
 			domain.get('whois-updated', ''),
 			str(domain.get('ssdeep-score', '')))
->>>>>>> 9e56d6e8
 
 	return output
 
