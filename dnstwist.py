#!/usr/bin/env python3
# -*- coding: utf-8 -*-

r'''
     _           _            _     _
  __| |_ __  ___| |___      _(_)___| |_
 / _` | '_ \/ __| __\ \ /\ / / / __| __|
| (_| | | | \__ \ |_ \ V  V /| \__ \ |_
 \__,_|_| |_|___/\__| \_/\_/ |_|___/\__|

Generate and resolve domain variations to detect typo squatting,
phishing and corporate espionage.

Licensed under the Apache License, Version 2.0 (the "License");
you may not use this file except in compliance with the License.
You may obtain a copy of the License at

    http://www.apache.org/licenses/LICENSE-2.0

Unless required by applicable law or agreed to in writing, software
distributed under the License is distributed on an "AS IS" BASIS,
WITHOUT WARRANTIES OR CONDITIONS OF ANY KIND, either express or implied.
See the License for the specific language governing permissions and
limitations under the License.
'''

__author__ = 'Marcin Ulikowski'
__version__ = '20220131'
__email__ = 'marcin@ulikowski.pl'

import re
import sys
import socket
import signal
import time
import argparse
import threading
from os import path, environ
import smtplib
import json
import queue
import urllib.request
import urllib.parse
import gzip

try:
	from dns.resolver import Resolver, NXDOMAIN, NoNameservers
	import dns.rdatatype
	from dns.exception import DNSException
	MODULE_DNSPYTHON = True
except ImportError:
	MODULE_DNSPYTHON = False

GEOLITE2_MMDB = environ.get('GEOLITE2_MMDB' , path.join(path.dirname(__file__), 'GeoLite2-Country.mmdb'))
try:
	import geoip2.database
	_ = geoip2.database.Reader(GEOLITE2_MMDB)
except Exception:
	try:
		import GeoIP
		_ = GeoIP.new(-1)
	except Exception:
		MODULE_GEOIP = False
	else:
		MODULE_GEOIP = True
		class geoip:
			def __init__(self):
				self.reader = GeoIP.new(GeoIP.GEOIP_MEMORY_CACHE)
			def country_by_addr(self, ipaddr):
				return self.reader.country_name_by_addr(ipaddr)
else:
	MODULE_GEOIP = True
	class geoip:
		def __init__(self):
			self.reader = geoip2.database.Reader(GEOLITE2_MMDB)
		def country_by_addr(self, ipaddr):
			return self.reader.country(ipaddr).country.name

try:
	import whois
	MODULE_WHOIS = True
except ImportError:
	MODULE_WHOIS = False

try:
	import ssdeep
	MODULE_SSDEEP = True
except ImportError:
	try:
		import ppdeep as ssdeep
		MODULE_SSDEEP = True
	except ImportError:
		MODULE_SSDEEP = False

try:
	import idna
except ImportError:
	class idna:
		@staticmethod
		def decode(domain):
			return domain.encode().decode('idna')
		@staticmethod
		def encode(domain):
			return domain.encode('idna')


VALID_FQDN_REGEX = re.compile(r'(?=^.{4,253}$)(^((?!-)[a-z0-9-]{1,63}(?<!-)\.)+[a-z0-9-]{2,63}$)', re.IGNORECASE)
USER_AGENT_STRING = 'Mozilla/5.0 ({} {}-bit) dnstwist/{}'.format(sys.platform, sys.maxsize.bit_length() + 1, __version__)

REQUEST_TIMEOUT_DNS = 2.5
REQUEST_RETRIES_DNS = 2
REQUEST_TIMEOUT_HTTP = 5
REQUEST_TIMEOUT_SMTP = 5
THREAD_COUNT_DEFAULT = 10

if sys.platform != 'win32' and sys.stdout.isatty():
	FG_RND = '\x1b[3{}m'.format(int(time.time())%8+1)
	FG_YEL = '\x1b[33m'
	FG_CYA = '\x1b[36m'
	FG_BLU = '\x1b[34m'
	FG_RST = '\x1b[39m'
	ST_BRI = '\x1b[1m'
	ST_RST = '\x1b[0m'
else:
	FG_RND = FG_YEL = FG_CYA = FG_BLU = FG_RST = ST_BRI = ST_RST = ''


def domain_tld(domain):
	try:
		from tld import parse_tld
	except ImportError:
		ctld = ['org', 'com', 'net', 'gov', 'edu', 'co', 'mil', 'nom', 'ac', 'info', 'biz']
		d = domain.rsplit('.', 3)
		if len(d) == 2:
			return '', d[0], d[1]
		if len(d) > 2:
			if d[-2] in ctld:
				return '.'.join(d[:-3]), d[-3], '.'.join(d[-2:])
			else:
				return '.'.join(d[:-2]), d[-2], d[-1]
	else:
		d = parse_tld(domain, fix_protocol=True)[::-1]
		if d[1:] == d[:-1] and None in d:
			d = tuple(domain.rsplit('.', 2))
			d = ('',) * (3-len(d)) + d
		return d


class UrlOpener():
	def __init__(self, url, timeout=REQUEST_TIMEOUT_HTTP, headers={}, verify=True):
		if verify:
			ctx = urllib.request.ssl.create_default_context()
		else:
			ctx = urllib.request.ssl._create_unverified_context()
		request = urllib.request.Request(url, headers=headers)
		with urllib.request.urlopen(request, timeout=timeout, context=ctx) as r:
			self.headers = r.headers
			self.code = r.code
			self.reason = r.reason
			self.url = r.url
			self.content = r.read()
		if self.content[:3] == b'\x1f\x8b\x08':
			self.content = gzip.decompress(self.content)
		self.normalized_content = b''.join(self.content.split()).lower()


class UrlParser():
	def __init__(self, url):
		u = urllib.parse.urlparse(url if '://' in url else 'http://{}'.format(url))
		self.domain = u.hostname.lower()
		self.domain = idna.encode(self.domain).decode()
		if not self._validate_domain(self.domain):
			raise ValueError('Invalid domain name') from None
		self.scheme = u.scheme
		if self.scheme not in ('http', 'https'):
			raise ValueError('Invalid scheme') from None
		self.username = u.username
		self.password = u.password
		self.port = u.port
		self.path = u.path
		self.query = u.query
		self.fragment = u.fragment

	def _validate_domain(self, domain):
		if len(domain) > 253:
			return False
		if VALID_FQDN_REGEX.match(domain):
			try:
				_ = idna.decode(domain)
			except Exception:
				return False
			else:
				return True
		return False

	def full_uri(self, domain=None):
		uri = '{}://'.format(self.scheme)
		if self.username:
			uri += self.username
			if self.password:
				uri += ':{}'.format(self.password)
			uri += '@'
		uri += self.domain if not domain else domain
		if self.port:
			uri += ':{}'.format(self.port)
		if self.path:
			uri += self.path
		if self.query:
			uri += '?{}'.format(self.query)
		if self.fragment:
			uri += '#{}'.format(self.fragment)
		return uri


class Permutation(dict):
	def __init__(self, fuzzer='', domain=''):
		super(dict, self).__init__()
		self['fuzzer'] = fuzzer
		self['domain'] = domain

	def __hash__(self):
		return hash(self['domain'])

	def __eq__(self, other):
		return self['domain'] == other['domain']

	def __lt__(self, other):
		return self['fuzzer'] + self['domain'] < other['fuzzer'] + other['domain']

	def is_registered(self):
		return len(self) > 2


class Fuzzer():
	def __init__(self, domain, dictionary=[], tld_dictionary=[]):
		self.subdomain, self.domain, self.tld = domain_tld(domain)
		self.domain = idna.decode(self.domain)
		self.dictionary = list(dictionary)
		self.tld_dictionary = list(tld_dictionary)
		self.domains = set()
		self.qwerty = {
			'1': '2q', '2': '3wq1', '3': '4ew2', '4': '5re3', '5': '6tr4', '6': '7yt5', '7': '8uy6', '8': '9iu7', '9': '0oi8', '0': 'po9',
			'q': '12wa', 'w': '3esaq2', 'e': '4rdsw3', 'r': '5tfde4', 't': '6ygfr5', 'y': '7uhgt6', 'u': '8ijhy7', 'i': '9okju8', 'o': '0plki9', 'p': 'lo0',
			'a': 'qwsz', 's': 'edxzaw', 'd': 'rfcxse', 'f': 'tgvcdr', 'g': 'yhbvft', 'h': 'ujnbgy', 'j': 'ikmnhu', 'k': 'olmji', 'l': 'kop',
			'z': 'asx', 'x': 'zsdc', 'c': 'xdfv', 'v': 'cfgb', 'b': 'vghn', 'n': 'bhjm', 'm': 'njk'
			}
		self.qwertz = {
			'1': '2q', '2': '3wq1', '3': '4ew2', '4': '5re3', '5': '6tr4', '6': '7zt5', '7': '8uz6', '8': '9iu7', '9': '0oi8', '0': 'po9',
			'q': '12wa', 'w': '3esaq2', 'e': '4rdsw3', 'r': '5tfde4', 't': '6zgfr5', 'z': '7uhgt6', 'u': '8ijhz7', 'i': '9okju8', 'o': '0plki9', 'p': 'lo0',
			'a': 'qwsy', 's': 'edxyaw', 'd': 'rfcxse', 'f': 'tgvcdr', 'g': 'zhbvft', 'h': 'ujnbgz', 'j': 'ikmnhu', 'k': 'olmji', 'l': 'kop',
			'y': 'asx', 'x': 'ysdc', 'c': 'xdfv', 'v': 'cfgb', 'b': 'vghn', 'n': 'bhjm', 'm': 'njk'
			}
		self.azerty = {
			'1': '2a', '2': '3za1', '3': '4ez2', '4': '5re3', '5': '6tr4', '6': '7yt5', '7': '8uy6', '8': '9iu7', '9': '0oi8', '0': 'po9',
			'a': '2zq1', 'z': '3esqa2', 'e': '4rdsz3', 'r': '5tfde4', 't': '6ygfr5', 'y': '7uhgt6', 'u': '8ijhy7', 'i': '9okju8', 'o': '0plki9', 'p': 'lo0m',
			'q': 'zswa', 's': 'edxwqz', 'd': 'rfcxse', 'f': 'tgvcdr', 'g': 'yhbvft', 'h': 'ujnbgy', 'j': 'iknhu', 'k': 'olji', 'l': 'kopm', 'm': 'lp',
			'w': 'sxq', 'x': 'wsdc', 'c': 'xdfv', 'v': 'cfgb', 'b': 'vghn', 'n': 'bhj'
			}
		self.keyboards = [self.qwerty, self.qwertz, self.azerty]
		self.glyphs = {
			'0': ['o'],
			'1': ['l', 'i'],
			'2': ['ƻ'],
			'5': ['ƽ'],
			'a': ['à', 'á', 'à', 'â', 'ã', 'ä', 'å', 'ɑ', 'ạ', 'ǎ', 'ă', 'ȧ', 'ą', 'ə'],
			'b': ['d', 'lb', 'ʙ', 'ɓ', 'ḃ', 'ḅ', 'ḇ', 'ƅ'],
			'c': ['e', 'ƈ', 'ċ', 'ć', 'ç', 'č', 'ĉ', 'ᴄ'],
			'd': ['b', 'cl', 'dl', 'ɗ', 'đ', 'ď', 'ɖ', 'ḑ', 'ḋ', 'ḍ', 'ḏ', 'ḓ'],
			'e': ['c', 'é', 'è', 'ê', 'ë', 'ē', 'ĕ', 'ě', 'ė', 'ẹ', 'ę', 'ȩ', 'ɇ', 'ḛ'],
			'f': ['ƒ', 'ḟ'],
			'g': ['q', 'ɢ', 'ɡ', 'ġ', 'ğ', 'ǵ', 'ģ', 'ĝ', 'ǧ', 'ǥ'],
			'h': ['lh', 'ĥ', 'ȟ', 'ħ', 'ɦ', 'ḧ', 'ḩ', 'ⱨ', 'ḣ', 'ḥ', 'ḫ', 'ẖ'],
			'i': ['1', 'l', 'í', 'ì', 'ï', 'ı', 'ɩ', 'ǐ', 'ĭ', 'ỉ', 'ị', 'ɨ', 'ȋ', 'ī', 'ɪ'],
			'j': ['ʝ', 'ǰ', 'ɉ', 'ĵ'],
			'k': ['lk', 'ik', 'lc', 'ḳ', 'ḵ', 'ⱪ', 'ķ', 'ᴋ'],
			'l': ['1', 'i', 'ɫ', 'ł'],
			'm': ['n', 'nn', 'rn', 'rr', 'ṁ', 'ṃ', 'ᴍ', 'ɱ', 'ḿ'],
			'n': ['m', 'r', 'ń', 'ṅ', 'ṇ', 'ṉ', 'ñ', 'ņ', 'ǹ', 'ň', 'ꞑ'],
			'o': ['0', 'ȯ', 'ọ', 'ỏ', 'ơ', 'ó', 'ö', 'ᴏ'],
			'p': ['ƿ', 'ƥ', 'ṕ', 'ṗ'],
			'q': ['g', 'ʠ'],
			'r': ['ʀ', 'ɼ', 'ɽ', 'ŕ', 'ŗ', 'ř', 'ɍ', 'ɾ', 'ȓ', 'ȑ', 'ṙ', 'ṛ', 'ṟ'],
			's': ['ʂ', 'ś', 'ṣ', 'ṡ', 'ș', 'ŝ', 'š', 'ꜱ'],
			't': ['ţ', 'ŧ', 'ṫ', 'ṭ', 'ț', 'ƫ'],
			'u': ['ᴜ', 'ǔ', 'ŭ', 'ü', 'ʉ', 'ù', 'ú', 'û', 'ũ', 'ū', 'ų', 'ư', 'ů', 'ű', 'ȕ', 'ȗ', 'ụ'],
			'v': ['ṿ', 'ⱱ', 'ᶌ', 'ṽ', 'ⱴ', 'ᴠ'],
			'w': ['vv', 'ŵ', 'ẁ', 'ẃ', 'ẅ', 'ⱳ', 'ẇ', 'ẉ', 'ẘ', 'ᴡ'],
			'x': ['ẋ', 'ẍ'],
			'y': ['ʏ', 'ý', 'ÿ', 'ŷ', 'ƴ', 'ȳ', 'ɏ', 'ỿ', 'ẏ', 'ỵ'],
			'z': ['ʐ', 'ż', 'ź', 'ᴢ', 'ƶ', 'ẓ', 'ẕ', 'ⱬ']
			}

	def _bitsquatting(self):
		masks = [1, 2, 4, 8, 16, 32, 64, 128]
		chars = set('abcdefghijklmnopqrstuvwxyz0123456789-')
		for i, c in enumerate(self.domain):
			for mask in masks:
				b = chr(ord(c) ^ mask)
				if b in chars:
					yield self.domain[:i] + b + self.domain[i+1:]

	def _homoglyph(self):
		def mix(domain):
			glyphs = self.glyphs
			for w in range(1, len(domain)):
				for i in range(len(domain)-w+1):
					pre = domain[:i]
					win = domain[i:i+w]
					suf = domain[i+w:]
					for c in win:
						for g in glyphs.get(c, []):
							yield pre + win.replace(c, g) + suf
		result1 = set(mix(self.domain))
		result2 = set()
		for r in result1:
			result2.update(set(mix(r)))
		return result1 | result2

	def _hyphenation(self):
		return {self.domain[:i] + '-' + self.domain[i:] for i in range(1, len(self.domain))}

	def _insertion(self):
		result = set()
		for i in range(1, len(self.domain)-1):
			prefix, orig_c, suffix = self.domain[:i], self.domain[i], self.domain[i+1:]
			for c in (c for keys in self.keyboards for c in keys.get(orig_c, [])):
				result.update({
					prefix + c + orig_c + suffix,
					prefix + orig_c + c + suffix
				})
		return result

	def _omission(self):
		return {self.domain[:i] + self.domain[i+1:] for i in range(len(self.domain))}

	def _repetition(self):
		return {self.domain[:i] + c + self.domain[i:] for i, c in enumerate(self.domain)}

	def _replacement(self):
		for i, c in enumerate(self.domain):
			pre = self.domain[:i]
			suf = self.domain[i+1:]
			for layout in self.keyboards:
				for r in layout.get(c, ''):
					yield pre + r + suf

	def _subdomain(self):
		for i in range(1, len(self.domain)-1):
			if self.domain[i] not in ['-', '.'] and self.domain[i-1] not in ['-', '.']:
				yield self.domain[:i] + '.' + self.domain[i:]

	def _transposition(self):
		return {self.domain[:i] + self.domain[i+1] + self.domain[i] + self.domain[i+2:] for i in range(len(self.domain)-1)}

	def _vowel_swap(self):
		vowels = 'aeiou'
		for i in range(0, len(self.domain)):
			for vowel in vowels:
				if self.domain[i] in vowels:
					yield self.domain[:i] + vowel + self.domain[i+1:]

	def _addition(self):
		return {self.domain + chr(i) for i in (*range(48, 58), *range(97, 123))}

	def _dictionary(self):
		result = set()
		for word in self.dictionary:
			if not (self.domain.startswith(word) and self.domain.endswith(word)):
				result.update({
					self.domain + '-' + word,
					self.domain + word,
					word + '-' + self.domain,
					word + self.domain
				})
		return result

	def _tld(self):
		if self.tld in self.tld_dictionary:
			self.tld_dictionary.remove(self.tld)
		return set(self.tld_dictionary)

	def generate(self):
		self.domains.add(Permutation(fuzzer='*original', domain='.'.join(filter(None, [self.subdomain, self.domain, self.tld]))))
		for f_name in [
			'addition', 'bitsquatting', 'homoglyph', 'hyphenation',
			'insertion', 'omission', 'repetition', 'replacement',
			'subdomain', 'transposition', 'vowel-swap', 'dictionary',
		]:
			f = getattr(self, '_' + f_name.replace('-', '_'))
			for domain in f():
				self.domains.add(Permutation(fuzzer=f_name, domain='.'.join(filter(None, [self.subdomain, domain, self.tld]))))
		for tld in self._tld():
			self.domains.add(Permutation(fuzzer='tld-swap', domain='.'.join(filter(None, [self.subdomain, self.domain, tld]))))
		if '.' in self.tld:
			self.domains.add(Permutation(fuzzer='various', domain='.'.join(filter(None, [self.subdomain, self.domain, self.tld.split('.')[-1]]))))
			self.domains.add(Permutation(fuzzer='various', domain='.'.join(filter(None, [self.subdomain, self.domain + self.tld]))))
		if '.' not in self.tld:
			self.domains.add(Permutation(fuzzer='various', domain='.'.join(filter(None, [self.subdomain, self.domain + self.tld, self.tld]))))
		if self.tld != 'com' and '.' not in self.tld:
			self.domains.add(Permutation(fuzzer='various', domain='.'.join(filter(None, [self.subdomain, self.domain + '-' + self.tld, 'com']))))
		def _punycode(domain):
			try:
				domain['domain'] = idna.encode(domain['domain']).decode()
			except Exception:
				domain['domain'] = ''
			return domain
		self.domains = set(map(_punycode, self.domains))
		for domain in self.domains.copy():
			if not VALID_FQDN_REGEX.match(domain.get('domain')):
				self.domains.discard(domain)

	def permutations(self, registered=False, dns_all=False):
		domains = set({x for x in self.domains.copy() if x.is_registered()}) if registered else self.domains.copy()
		if not dns_all:
			for domain in domains:
				for k in ('dns_ns', 'dns_a', 'dns_aaaa', 'dns_mx'):
					if k in domain:
						domain[k] = domain[k][:1]
		return sorted(domains)


class Scanner(threading.Thread):
	def __init__(self, queue):
		threading.Thread.__init__(self)
		self.jobs = queue
		self.kill_received = False
		self.debug = False
		self.ssdeep_init = ''
		self.ssdeep_effective_url = ''
		self.url = None
		self.option_extdns = False
		self.option_geoip = False
		self.option_ssdeep = False
		self.option_banners = False
		self.option_mxcheck = False
		self.nameservers = []
		self.useragent = ''

	def _debug(self, text):
		if self.debug:
			print(str(text), file=sys.stderr, flush=True)

	def _banner_http(self, ip, vhost):
		try:
			http = socket.socket()
			http.settimeout(1)
			http.connect((ip, 80))
			http.send('HEAD / HTTP/1.1\r\nHost: {}\r\nUser-agent: {}\r\n\r\n'.format(vhost, self.useragent).encode())
			response = http.recv(1024).decode()
			http.close()
		except Exception:
			pass
		else:
			headers = response.splitlines()
			for field in headers:
				if field.lower().startswith('server: '):
					return field[8:]

	def _banner_smtp(self, mx):
		try:
			smtp = socket.socket()
			smtp.settimeout(1)
			smtp.connect((mx, 25))
			response = smtp.recv(1024).decode()
			smtp.close()
		except Exception:
			pass
		else:
			hello = response.splitlines()[0]
			if hello.startswith('220'):
				return hello[4:].strip()
			return hello[:40]

	def _mxcheck(self, mx, from_domain, to_domain):
		from_addr = 'randombob1986@' + from_domain
		to_addr = 'randomalice1986@' + to_domain
		try:
			smtp = smtplib.SMTP(mx, 25, timeout=REQUEST_TIMEOUT_SMTP)
			smtp.sendmail(from_addr, to_addr, 'And that\'s how the cookie crumbles')
			smtp.quit()
		except Exception:
			return False
		else:
			return True

	def stop(self):
		self.kill_received = True

	def run(self):
		if self.option_extdns:
			if self.nameservers:
				resolv = Resolver(configure=False)
				resolv.nameservers = self.nameservers
			else:
				resolv = Resolver()
				resolv.search = []

			resolv.lifetime = REQUEST_TIMEOUT_DNS * REQUEST_RETRIES_DNS
			resolv.timeout = REQUEST_TIMEOUT_DNS
			EDNS_PAYLOAD = 1232
			resolv.use_edns(edns=True, ednsflags=0, payload=EDNS_PAYLOAD)

			if hasattr(resolv, 'resolve'):
				resolve = resolv.resolve
			else:
				resolve = resolv.query

		if self.option_geoip:
			geo = geoip()

		_answer_to_list = lambda ans: sorted([str(x).split(' ')[-1].rstrip('.') for x in ans])

		while not self.kill_received:
			try:
				task = self.jobs.get(block=False)
			except queue.Empty:
				self.kill_received = True
				return

			domain = task.get('domain')

			dns_a = False
			dns_aaaa = False
			if self.option_extdns:
				nxdomain = False
				dns_ns = False
				dns_mx = False

				try:
					task['dns_ns'] = _answer_to_list(resolve(domain, rdtype=dns.rdatatype.NS))
					dns_ns = True
				except NXDOMAIN:
					nxdomain = True
				except NoNameservers:
					task['dns_ns'] = ['!ServFail']
				except DNSException as e:
					self._debug(e)

				if nxdomain is False:
					try:
						task['dns_a'] = _answer_to_list(resolve(domain, rdtype=dns.rdatatype.A))
						dns_a = True
					except NoNameservers:
						task['dns_a'] = ['!ServFail']
					except DNSException as e:
						self._debug(e)

					try:
						task['dns_aaaa'] = _answer_to_list(resolve(domain, rdtype=dns.rdatatype.AAAA))
						dns_aaaa = True
					except NoNameservers:
						task['dns_aaaa'] = ['!ServFail']
					except DNSException as e:
						self._debug(e)

				if nxdomain is False and dns_ns is True:
					try:
						task['dns_mx'] = _answer_to_list(resolve(domain, rdtype=dns.rdatatype.MX))
						dns_mx = True
					except NoNameservers:
						task['dns_mx'] = ['!ServFail']
					except DNSException as e:
						self._debug(e)
			else:
				try:
					ip = socket.getaddrinfo(domain, 80)
				except socket.gaierror as e:
					if e.errno == -3:
						task['dns_a'] = ['!ServFail']
				except Exception as e:
					self._debug(e)
				else:
					task['dns_a'] = list()
					task['dns_aaaa'] = list()
					for j in ip:
						if '.' in j[4][0]:
							task['dns_a'].append(j[4][0])
						if ':' in j[4][0]:
							task['dns_aaaa'].append(j[4][0])
					task['dns_a'] = sorted(task['dns_a'])
					task['dns_aaaa'] = sorted(task['dns_aaaa'])
					dns_a = True
					dns_aaaa = True

			if self.option_mxcheck:
				if dns_mx is True:
					if domain != self.url.domain:
						if self._mxcheck(task['dns_mx'][0], self.url.domain, domain):
							task['mx_spy'] = True

			if self.option_geoip:
				if dns_a is True:
					try:
						country = geo.country_by_addr(task['dns_a'][0])
					except Exception as e:
						self._debug(e)
						pass
					else:
						if country:
							task['geoip'] = country.split(',')[0]

			if self.option_banners:
				if dns_a is True:
					banner = self._banner_http(task['dns_a'][0], domain)
					if banner:
						task['banner_http'] = banner
				if dns_mx is True:
					banner = self._banner_smtp(task['dns_mx'][0])
					if banner:
						task['banner_smtp'] = banner

			if self.option_ssdeep:
				if dns_a is True or dns_aaaa is True:
					try:
						r = UrlOpener(self.url.full_uri(domain),
							timeout=REQUEST_TIMEOUT_HTTP,
							headers={'User-Agent': self.useragent,
								'Accept': 'text/html,application/xhtml+xml,application/xml;q=0.9',
								'Accept-Encoding': 'gzip,identity',
								'Accept-Language': 'en-GB,en-US;q=0.9,en;q=0.8'},
							verify=False)
					except Exception as e:
						self._debug(e)
					else:
						if r.url.split('?')[0] != self.ssdeep_effective_url:
							ssdeep_curr = ssdeep.hash(r.normalized_content)
							task['ssdeep'] = ssdeep.compare(self.ssdeep_init, ssdeep_curr)

			self.jobs.task_done()


def create_json(domains=[]):
	return json.dumps(domains, indent=4, sort_keys=True)


def create_csv(domains=[]):
	csv = ['fuzzer,domain,dns_a,dns_aaaa,dns_mx,dns_ns,geoip,whois_registrar,whois_created,ssdeep']
	for domain in domains:
		csv.append(','.join([domain.get('fuzzer'), domain.get('domain'),
			';'.join(domain.get('dns_a', [])),
			';'.join(domain.get('dns_aaaa', [])),
			';'.join(domain.get('dns_mx', [])),
			';'.join(domain.get('dns_ns', [])),
			domain.get('geoip', ''), domain.get('whois_registrar', ''), domain.get('whois_created', ''),
			str(domain.get('ssdeep', ''))]))
	return '\n'.join(csv)


def create_list(domains=[]):
	return '\n'.join([x.get('domain') for x in sorted(domains)])


def create_cli(domains=[]):
	cli = []
	domains = list(domains)
	if sys.stdout.encoding.lower() == 'utf-8':
		for domain in domains:
			name = domain['domain']
			domain['domain'] = idna.decode(name)
	wfuz = max([len(x.get('fuzzer', '')) for x in domains]) + 1
	wdom = max([len(x.get('domain', '')) for x in domains]) + 1
	kv = lambda k, v: FG_YEL + k + FG_CYA + v + FG_RST if k else FG_CYA + v + FG_RST
	for domain in domains:
		inf = []
		if 'dns_a' in domain:
			inf.append(';'.join(domain['dns_a']) + (kv('/', domain['geoip'].replace(' ', '')) if 'geoip' in domain else ''))
		if 'dns_aaaa' in domain:
			inf.append(';'.join(domain['dns_aaaa']))
		if 'dns_ns' in domain:
			inf.append(kv('NS:', ';'.join(domain['dns_ns'])))
		if 'dns_mx' in domain:
			inf.append(kv('SPYING-MX:' if domain.get('mx_spy') else 'MX:', ';'.join(domain['dns_mx'])))
		if 'banner_http' in domain:
			inf.append(kv('HTTP:', domain['banner_http']))
		if 'banner_smtp' in domain:
			inf.append(kv('SMTP:', domain['banner_smtp']))
		if 'whois_registrar' in domain:
			inf.append(kv('REGISTRAR:', domain['whois_registrar']))
		if 'whois_created' in domain:
			inf.append(kv('CREATED:', domain['whois_created']))
		if domain.get('ssdeep', 0) > 0:
			inf.append(kv('SSDEEP:', '{}%'.format(domain['ssdeep'])))
		cli.append('{}{[fuzzer]:<{}}{} {[domain]:<{}} {}'.format(FG_BLU, domain, wfuz, FG_RST, domain, wdom, ' '.join(inf or ['-'])))
	return '\n'.join(cli)


def cleaner(func):
	def wrapper(*args, **kwargs):
		result = func(*args, **kwargs)
		for sig in (signal.SIGINT, signal.SIGTERM):
			signal.signal(sig, signal.default_int_handler)
		sys.argv = sys.argv[0:1]
		return result
	return wrapper


@cleaner
def run(**kwargs):
	parser = argparse.ArgumentParser(
		usage='%s [OPTION]... DOMAIN' % sys.argv[0],
		add_help=False,
		description=
		'''Domain name permutation engine for detecting homograph phishing attacks, '''
		'''typosquatting, fraud and brand impersonation.''',
		formatter_class=lambda prog: argparse.HelpFormatter(prog,max_help_position=30)
		)

	parser.add_argument('domain', help='Domain name or URL to scan')
	parser.add_argument('-a', '--all', action='store_true', help='Show all DNS records')
	parser.add_argument('-b', '--banners', action='store_true', help='Determine HTTP and SMTP service banners')
	parser.add_argument('-d', '--dictionary', type=str, metavar='FILE', help='Generate more domains using dictionary FILE')
	parser.add_argument('-f', '--format', type=str, default='cli', help='Output format: cli, csv, json, list (default: cli)')
	parser.add_argument('-g', '--geoip', action='store_true', help='Lookup for GeoIP location')
	parser.add_argument('-m', '--mxcheck', action='store_true', help='Check if MX can be used to intercept emails')
	parser.add_argument('-o', '--output', type=str, metavar='FILE', help='Save output to FILE')
	parser.add_argument('-r', '--registered', action='store_true', help='Show only registered domain names')
	parser.add_argument('-s', '--ssdeep', action='store_true', help='Fetch web pages and compare their fuzzy hashes to evaluate similarity')
	parser.add_argument('--ssdeep-url', metavar='URL', help='Override URL to fetch the original web page from')
	parser.add_argument('-t', '--threads', type=int, metavar='NUMBER', default=THREAD_COUNT_DEFAULT,
		help='Start specified NUMBER of threads (default: %s)' % THREAD_COUNT_DEFAULT)
	parser.add_argument('-w', '--whois', action='store_true', help='Lookup WHOIS database for creation date')
	parser.add_argument('--tld', type=str, metavar='FILE', help='Generate more domains by swapping TLD from FILE')
	parser.add_argument('--nameservers', type=str, metavar='LIST', help='DNS or DoH servers to query (separated with commas)')
	parser.add_argument('--useragent', type=str, metavar='STRING', default=USER_AGENT_STRING,
		help='User-Agent STRING to send with HTTP requests (default: %s)' % USER_AGENT_STRING)
	parser.add_argument('--debug', action='store_true', help='Display debug messages')

	if kwargs:
		sys.argv = ['']
		for k, v in kwargs.items():
			if k in ('domain',):
				sys.argv.append(v)
			else:
				if v is not False:
					sys.argv.append('--' + k.replace('_', '-'))
				if not isinstance(v, bool):
					sys.argv.append(str(v))
		def _parser_error(msg):
			raise Exception(msg) from None
		parser.error = _parser_error

	if not sys.argv[1:] or '-h' in sys.argv or '--help' in sys.argv:
		print('{}dnstwist {} by <{}>{}\n'.format(ST_BRI, __version__, __email__, ST_RST))
		parser.print_help()
		return

	args = parser.parse_args()

	threads = []
	jobs = queue.Queue()

	def p_cli(text):
		if args.format == 'cli' and sys.stdout.isatty(): print(text, end='', flush=True)
	def p_err(text):
		print(str(text), file=sys.stderr, flush=True)

	def signal_handler(signal, frame):
		if threads:
			print('\nStopping threads... ', file=sys.stderr, flush=True)
			jobs.queue.clear()
			for worker in threads:
				worker.stop()
				worker.join()
			threads.clear()
		sys.tracebacklimit = 0
		raise KeyboardInterrupt

	if not kwargs and args.format not in ('cli', 'csv', 'json', 'list'):
		parser.error('invalid output format (choose from cli, csv, json, list)')

	if args.threads < 1:
		parser.error('number of threads must be greater than zero')

	nameservers = []
	if args.nameservers:
		if not MODULE_DNSPYTHON:
			parser.error('missing DNSPython library')
		nameservers = args.nameservers.split(',')
		for addr in nameservers:
			if re.match(r'^https://[a-z0-9.-]{4,253}/dns-query$', addr):
				try:
					from dns.query import https
				except ImportError:
					parser.error('DNS-over-HTTPS requires DNSPython 2.x or newer')
				else:
					del https
				continue
			if re.match(r'^((25[0-5]|(2[0-4]|1\d|[1-9]|)\d)(\.(?!$)|$)){4}$', addr):
				continue
			parser.error('invalid nameserver: {}'.format(addr))

	dictionary = []
	if args.dictionary:
		if not path.exists(args.dictionary):
			parser.error('dictionary file not found: %s' % args.dictionary)
		with open(args.dictionary) as f:
			dictionary = [x for x in set(f.read().splitlines()) if x.isalnum()]

	tld = []
	if args.tld:
		if not path.exists(args.tld):
			parser.error('dictionary file not found: %s' % args.tld)
		with open(args.tld) as f:
<<<<<<< HEAD
			tld = set(f.read().splitlines())
			tld = [x for x in tld if not x.isspace()]
=======
			tld = [x for x in set(f.read().splitlines()) if re.match(r'^[a-z0-9-]{2,63}(\.[a-z0-9-]{2,63}){0,1}$', x)]
>>>>>>> bf343802

	if args.output:
		try:
			sys.stdout = open(args.output, 'x')
		except FileExistsError:
			parser.error('file already exists: %s' % args.output)
		except FileNotFoundError:
			parser.error('file not found: %s' % args.output)
		except PermissionError:
			parser.error('permission denied: %s' % args.output)

	ssdeep_url = None
	if args.ssdeep:
		if not MODULE_SSDEEP:
			parser.error('missing ssdeep library')
		if args.ssdeep_url:
			try:
				ssdeep_url = UrlParser(args.ssdeep_url)
			except ValueError:
				parser.error('invalid domain name: ' + args.ssdeep_url)

	if args.whois:
		if not MODULE_WHOIS:
			parser.error('missing whois library')

	if args.geoip:
		if not MODULE_GEOIP:
			parser.error('missing GeoIP library or database')

	try:
		url = UrlParser(args.domain)
	except Exception:
		parser.error('invalid domain name: ' + args.domain)

	for sig in (signal.SIGINT, signal.SIGTERM):
		signal.signal(sig, signal_handler)

	fuzz = Fuzzer(url.domain, dictionary=dictionary, tld_dictionary=tld)
	fuzz.generate()
	domains = fuzz.domains

	if args.format == 'list':
		print(create_list(domains))
		return domains

	if not MODULE_DNSPYTHON:
		p_err('WARNING: DNS features are limited due to lack of DNSPython library')

	p_cli(FG_RND + ST_BRI +
r'''     _           _            _     _
  __| |_ __  ___| |___      _(_)___| |_
 / _` | '_ \/ __| __\ \ /\ / / / __| __|
| (_| | | | \__ \ |_ \ V  V /| \__ \ |_
 \__,_|_| |_|___/\__| \_/\_/ |_|___/\__| {%s}

''' % __version__ + FG_RST + ST_RST)

	ssdeep_init = str()
	ssdeep_effective_url = str()
	if args.ssdeep:
		request_url = ssdeep_url.full_uri() if ssdeep_url else url.full_uri()
		p_cli('Fetching content from: %s ' % request_url)
		try:
			r = UrlOpener(request_url,
				timeout=REQUEST_TIMEOUT_HTTP,
				headers={'User-Agent': args.useragent,
					'Accept': 'text/html,application/xhtml+xml,application/xml;q=0.9',
					'Accept-Encoding': 'gzip,identity',
					'Accept-Language': 'en-GB,en-US;q=0.9,en;q=0.8'},
				verify=True)
		except Exception as e:
			if kwargs:
				raise
			p_cli('{}\n'.format(str(e)))
			sys.exit(1)
		else:
			p_cli('> {} [{:.1f} KB]\n'.format(r.url.split('?')[0], len(r.content)/1024))
			ssdeep_init = ssdeep.hash(r.normalized_content)
			ssdeep_effective_url = r.url.split('?')[0]

	for task in domains:
		jobs.put(task)

	for _ in range(args.threads):
		worker = Scanner(jobs)
		worker.setDaemon(True)
		worker.url = url
		worker.option_extdns = MODULE_DNSPYTHON
		if args.geoip:
			worker.option_geoip = True
		if args.banners:
			worker.option_banners = True
		if args.ssdeep and ssdeep_init:
			worker.option_ssdeep = True
			worker.ssdeep_init = ssdeep_init
			worker.ssdeep_effective_url = ssdeep_effective_url
		if args.mxcheck:
			worker.option_mxcheck = True
		if args.nameservers:
			worker.nameservers = nameservers
		worker.useragent = args.useragent
		worker.debug = args.debug
		worker.start()
		threads.append(worker)

	ttime = 0
	ival = 0.5
	while not jobs.empty():
		time.sleep(ival)
		ttime += ival
		comp = len(domains) - jobs.qsize()
		if not comp:
			continue
		perc = 100 * comp / len(domains)
		rate = comp / ttime
		eta = int(jobs.qsize() / rate)
		found = sum([1 for x in domains if x.is_registered()])
		p_cli('\rPermutations: {:.2f}% of {}, Found: {}, ETA: {} [{:3.0f} qps]'.format(perc, len(domains), found, time.strftime('%M:%S', time.gmtime(eta)), rate))
	p_cli('\n')

	for worker in threads:
		worker.stop()
		worker.join()

	domains = fuzz.permutations(registered=args.registered, dns_all=args.all)

	if args.whois:
		total = sum([1 for x in domains if x.is_registered()])
		for i, domain in enumerate([x for x in domains if x.is_registered()]):
			p_cli('\rWHOIS: {:.2f}% of {}'.format(100*(i+1)/total, total))
			try:
				_, dom, tld = domain_tld(domain['domain'])
				whoisq = whois.query('.'.join([dom, tld]))
			except Exception as e:
				if args.debug:
					p_err(e)
			else:
				if whoisq is None:
					continue
				if whoisq.creation_date:
					domain['whois_created'] = str(whoisq.creation_date).split(' ')[0]
				if whoisq.registrar:
					domain['whois_registrar'] = str(whoisq.registrar)
		p_cli('\n')

	p_cli('\n')

	if domains:
		if args.format == 'csv':
			print(create_csv(domains))
		elif args.format == 'json':
			print(create_json(domains))
		elif args.format == 'cli':
			print(create_cli(domains))

	if kwargs:
		return domains


if __name__ == '__main__':
	try:
		run()
	except BrokenPipeError:
		pass<|MERGE_RESOLUTION|>--- conflicted
+++ resolved
@@ -801,12 +801,7 @@
 		if not path.exists(args.tld):
 			parser.error('dictionary file not found: %s' % args.tld)
 		with open(args.tld) as f:
-<<<<<<< HEAD
-			tld = set(f.read().splitlines())
-			tld = [x for x in tld if not x.isspace()]
-=======
 			tld = [x for x in set(f.read().splitlines()) if re.match(r'^[a-z0-9-]{2,63}(\.[a-z0-9-]{2,63}){0,1}$', x)]
->>>>>>> bf343802
 
 	if args.output:
 		try:
